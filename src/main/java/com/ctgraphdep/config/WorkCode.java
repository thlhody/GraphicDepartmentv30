package com.ctgraphdep.config;

import java.time.DayOfWeek;
import java.time.format.DateTimeFormatter;
import java.util.Map;

public class WorkCode {

    //file format
    public static final String BACKUP_EXTENSION = ".bak";
    public static final String HOURLY = "_hourly";

    //time off codes
    public static final String NATIONAL_HOLIDAY_CODE = "SN";
    public static final String TIME_OFF_CODE = "CO";
    public static final String MEDICAL_LEAVE_CODE = "CM";
    public static final String NATIONAL_HOLIDAY_CODE_LONG = "National Holiday(SN)";
    public static final String TIME_OFF_CODE_LONG = "Holiday(CO)";
    public static final String MEDICAL_LEAVE_CODE_LONG = "Medical Leave(CM)";
    public static final String AVAILABLE_PAID_DAYS = "Available Paid Days";

    public static final String WORK_DAYS = "Work Days";
    public static final String DAYS_WORKED = "Days Worked";
    public static final String DAYS_REMAINING = "Remaining";

    public static final String REGULAR_HOURS = "Regular Hours";
    public static final String OVERTIME = "Overtime";
    public static final String TOTAL_HOURS = "Total Hours";

    //work hours codes
    public static final Integer ONE_MINUTE_DELAY = 1;
    public static final Integer HOUR_DURATION = 60;           // Minutes in an hour
    public static final Integer FULL_DAY_DURATION = 510;        // 8.5 hours in minutes (8 * 60 + 30)510
    public static final Integer BUFFER_MINUTES = 10;          // Buffer time in minutes
    public static final Integer START_HOUR = 7;               // Start hour
    public static final Integer HALF_HOUR_DURATION = 30;      // Half hour duration
    public static final Integer INTERVAL_HOURS_A = 4;         // Interval working hours 4 hours
    public static final Integer INTERVAL_HOURS_B = 11;        // Interval working hours 11 hours
    public static final Integer INTERVAL_HOURS_C = 8;         // Interval working hours 8 hours

    private static final Integer five_minutes = 5 * 60 * 1000;
    private static final Integer ten_minutes = 10 * 60 * 1000;
    private static final Integer one_minute = 60 * 1000;

<<<<<<< HEAD
    public static final Integer ON_FOR_FIVE_MINUTES = one_minute; // Auto-timer set for 5 minutes (WorkCode.CHECK_EVERY_FIVE_MINUTES)
    public static final Integer ON_FOR_TEN_MINUTES = one_minute; // Auto-timer set for 10 minutes (WorkCode.CHECK_EVERY_TEN_MINUTES)
    public static final Integer CHECK_INTERVAL = 2; // checks every 30 minutes in order to see if the end time is reached
    public static final Integer HOURLY_CHECK_INTERVAL = 2; // hourly checks

    public static final Integer MAX_TEMP_STOP_HOURS = 15; // 24 - MAX_WORK_HOURS
    public static final Integer TEMP_STOP_WARNING_INTERVAL = 60; // Minutes between warnings
=======
    public static final Integer ON_FOR_FIVE_MINUTES = five_minutes; // Auto-timer set for 5 minutes (WorkCode.CHECK_EVERY_FIVE_MINUTES)
    public static final Integer ON_FOR_TEN_MINUTES = ten_minutes; // Auto-timer set for 10 minutes (WorkCode.CHECK_EVERY_TEN_MINUTES)
    public static final Integer CHECK_INTERVAL = 30; // checks every 30 minutes in order to see if the end time is reached
    public static final Integer HOURLY_CHECK_INTERVAL = 60; // hourly checks

    public static Integer MAX_TEMP_STOP_HOURS = 15; // 24 - MAX_WORK_HOURS
    public static Integer TEMP_STOP_WARNING_INTERVAL = 60; // Minutes between warnings
>>>>>>> 38566f7c

    //date format
    public static final DateTimeFormatter INPUT_FORMATTER = DateTimeFormatter.ofPattern("yyyy-MM-dd HH:mm:ss");
    public static final DateTimeFormatter DATE_TIME_FORMATTER = DateTimeFormatter.ofPattern("dd/MM/yyyy HH:mm:ss");
    public static final String DATE_TIME_FORMAT = "yyyy-MM-dd HH:mm:ss";
    public static final String DATE_FORMAT = "yyyy-MM-dd";
    public static final DateTimeFormatter TIME_FORMATTER = DateTimeFormatter.ofPattern("HH:mm");
    public static final DateTimeFormatter DATE_FORMATTER = DateTimeFormatter.ofPattern("dd/MM/yyyy");

    //days format
    public static final Map<DayOfWeek, String> ROMANIAN_DAY_INITIALS = Map.of(
            DayOfWeek.MONDAY, "L", DayOfWeek.TUESDAY, "M", DayOfWeek.WEDNESDAY, "M",
            DayOfWeek.THURSDAY, "J", DayOfWeek.FRIDAY, "V", DayOfWeek.SATURDAY, "S",
            DayOfWeek.SUNDAY, "D"
    );
    public static final Integer HISTORY_MONTHS = 12;
    public static final String[] MONTH_NAMES = {
            "January", "February", "March", "April", "May", "June",
            "July", "August", "September", "October", "November", "December"
    };

    //work statuses
    public static final String WORK_ONLINE = "Online";
    public static final String WORK_TEMPORARY_STOP = "Temporary Stop";
    public static final String WORK_OFFLINE = "Offline";
    public static final String LAST_ACTIVE_NEVER = "Never";

    //status dialog codes
    public static final String STATUS_UNKNOWN = "Unknown";

    //work messages
    public static final String NOTICE_TITLE = "END SCHEDULE NOTICE";
    public static final String SESSION_WARNING_MESSAGE = """
            Your work session has reached 8 hours and 30 minutes.
            
            If you wish to work overtime, please press 'Continue'.
            If you want to end your workday, you can press the 'Close' button.
            
            Note: If no button is pressed, your work session will automatically
            close the session after 10 minutes.""";

    public static final String HOURLY_WARNING_MESSAGE = """
            You have completed another hour of overtime work.
            
            Please decide whether to continue working or end your session.
            For your wellbeing, we recommend considering ending your workday.
            
            Note: If no selection is made within 5 minutes, your session will
            automatically end for your protection.""";

    public static final String LONG_TEMP_STOP_WARNING = """
            Your work session has been in temporary stop for an extended period.
            
            Current temporary stop duration: %d hours %d minutes
            
            Options:
            - 'Continue Break': Maintain temporary stop status
            - 'Resume Work': Return to active work session
            - 'End Session': Close work day
            
            Note: If no selection is made within 5 minutes, temporary stop will continue.
            Maximum allowed temporary stop is 15 hours.""";
}












<|MERGE_RESOLUTION|>--- conflicted
+++ resolved
@@ -40,17 +40,7 @@
 
     private static final Integer five_minutes = 5 * 60 * 1000;
     private static final Integer ten_minutes = 10 * 60 * 1000;
-    private static final Integer one_minute = 60 * 1000;
 
-<<<<<<< HEAD
-    public static final Integer ON_FOR_FIVE_MINUTES = one_minute; // Auto-timer set for 5 minutes (WorkCode.CHECK_EVERY_FIVE_MINUTES)
-    public static final Integer ON_FOR_TEN_MINUTES = one_minute; // Auto-timer set for 10 minutes (WorkCode.CHECK_EVERY_TEN_MINUTES)
-    public static final Integer CHECK_INTERVAL = 2; // checks every 30 minutes in order to see if the end time is reached
-    public static final Integer HOURLY_CHECK_INTERVAL = 2; // hourly checks
-
-    public static final Integer MAX_TEMP_STOP_HOURS = 15; // 24 - MAX_WORK_HOURS
-    public static final Integer TEMP_STOP_WARNING_INTERVAL = 60; // Minutes between warnings
-=======
     public static final Integer ON_FOR_FIVE_MINUTES = five_minutes; // Auto-timer set for 5 minutes (WorkCode.CHECK_EVERY_FIVE_MINUTES)
     public static final Integer ON_FOR_TEN_MINUTES = ten_minutes; // Auto-timer set for 10 minutes (WorkCode.CHECK_EVERY_TEN_MINUTES)
     public static final Integer CHECK_INTERVAL = 30; // checks every 30 minutes in order to see if the end time is reached
@@ -58,7 +48,6 @@
 
     public static Integer MAX_TEMP_STOP_HOURS = 15; // 24 - MAX_WORK_HOURS
     public static Integer TEMP_STOP_WARNING_INTERVAL = 60; // Minutes between warnings
->>>>>>> 38566f7c
 
     //date format
     public static final DateTimeFormatter INPUT_FORMATTER = DateTimeFormatter.ofPattern("yyyy-MM-dd HH:mm:ss");
